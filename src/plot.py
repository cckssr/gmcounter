"""Plot widgets using :mod:`pyqtgraph`."""

from __future__ import annotations

from typing import Iterable, Optional, Tuple, List
import numpy as np

try:  # pragma: no cover - optional dependency during headless tests
    import pyqtgraph as pg
except Exception:  # pragma: no cover - fallback stubs
    from PySide6.QtWidgets import QWidget

    class _DummyPlotWidget(QWidget, object):
        def __init__(self, *_, **__):
            super().__init__()

        def plot(self, *_, **__):
            return self

        def clear(self):
            pass

        def setLabel(self, *_, **__):
            pass

        def setTitle(self, *_):
            pass

        def autoRange(self, *_, **__):
            pass

    pg = type("MockPyQtGraph", (), {"PlotWidget": _DummyPlotWidget})()


class PlotWidget(pg.PlotWidget):
    """A real-time plot widget using pyqtgraph."""

    def __init__(
        self,
        title: Optional[str] = None,
        xlabel: str = "Index",
        ylabel: str = "Time (µs)",
        max_plot_points: int = 500,
        fontsize: int = 12,
    ):
        """
        Initialize the plot widget.

        Args:
<<<<<<< HEAD
            max_plot_points (int): Maximum number of points to display in the plot
            width (int): Width of the plot in inches
            height (int): Height of the plot in inches
            dpi (int): DPI (dots per inch) of the plot
            fontsize (int): Font size to use in the plot
            xlabel (str): Label for the x-axis
            ylabel (str): Label for the y-axis
            title (str): Title of the plot
        """
        # Debugging plot initialization
        try:
            Debug.info(
                f"Initializing PlotWidget with max_points={max_plot_points}, title={title}"
            )

            # Set up the figure and axes for the plot
            self.fig = Figure(figsize=(width / dpi, height / dpi), dpi=dpi)
            self.axes = self.fig.add_subplot(111)

            # Initialize the canvas with transparent background
            super().__init__(self.fig)
            # Setze den Hintergrund des Canvas auf transparent
            self.setStyleSheet("background-color: transparent;")

            # Configure plot settings
            self.max_plot_points = max_plot_points
            self.fontsize = fontsize
            self.axes.tick_params(labelsize=self.fontsize)

            # Initialize data arrays with pre-allocated buffers for efficiency
            self._x_data = np.zeros(max_plot_points)
            self._y_data = np.zeros(max_plot_points)
            self._data_count = 0

            # Set up the plot line with increased visibility
            (self.line,) = self.axes.plot(
                [], [], "w-", linewidth=1.5, marker="o", markersize=3
            )

            # Configure axes labels and appearance
            self.axes.set_xlabel(xlabel, fontsize=fontsize)
            self.axes.set_ylabel(ylabel, fontsize=fontsize)
            self.axes.set_title(title, fontsize=fontsize + 2)
            self.axes.grid(True, alpha=0.3)

            # Make background transparent to match application theme
            self.fig.patch.set_facecolor("none")  # Explizit transparent setzen
            self.axes.patch.set_facecolor("none")  # Explizit transparent setzen
            self.fig.patch.set_alpha(0.0)
            self.axes.patch.set_alpha(0.0)

            # Explicitly set clear=True for FigureCanvasQTAgg to allow transparency
            self.fig.set_facecolor("none")
            self.fig.tight_layout(pad=1.0)

            # Axes and text in white for better visibility
            for spine in ["top", "bottom", "left", "right"]:
                self.axes.spines[spine].set_color("white")
            self.axes.tick_params(colors="white")
            self.axes.yaxis.label.set_color("white")
            self.axes.xaxis.label.set_color("white")
            self.axes.title.set_color("white")

            # Initial plot appearance
            # self.fig.tight_layout()
            self.axes.autoscale(enable=True, axis="both", tight=True)

            # Store plot configuration
            self._plot_config = {"xlabel": xlabel, "ylabel": ylabel, "title": title}

            Debug.info("PlotWidget initialization complete")
        except Exception as e:
            Debug.error(f"Error initializing PlotWidget: {e}")

    def update_plot(self, new_point: Tuple[float, float]) -> None:
=======
            title: Plot title
            xlabel: X-axis label
            ylabel: Y-axis label
            max_plot_points: Maximum number of points to display for performance
            fontsize: Font size for labels
>>>>>>> 77f350a7
        """
        super().__init__()

        self.max_plot_points = max_plot_points
        self.fontsize = fontsize
        self._user_interacted = False

        # Set up the plot appearance
        self.setBackground(None)
        self.showGrid(x=True, y=True, alpha=0.3)
        self.setLabel("bottom", xlabel)
        self.setLabel("left", ylabel)
        self.setTitle(title)

        # Store config for potential future use
        self._plot_config = {"xlabel": xlabel, "ylabel": ylabel, "title": title}

<<<<<<< HEAD
        # Redraw the canvas
        self.fig.canvas.draw()  # Use draw() instead of draw_idle() for immediate update
        self.fig.canvas.flush_events()
        self.update()  # Triggers an explicit QWidget repaint
=======
        # Connect to view change signals to track user interaction
        self.plotItem.getViewBox().sigRangeChanged.connect(self._on_view_changed)
>>>>>>> 77f350a7

    def _on_view_changed(self):
        """Called when user pans or zooms the plot"""
        self._user_interacted = True

    def update_plot(self, data_points: List[Tuple[int, float, str]]):
        """
        Updates the plot using external data source

        Args:
            data_points: List of (index_num, value_num, timestamp) tuples
        """
        if not data_points:
            return

        # Plot ALL data points for complete history
        all_indices = np.array([point[0] for point in data_points])
        all_values_us = np.array([point[1] for point in data_points])

        # Clear and update plot with ALL data points
        self.clear()
        self._plot_item = self.plot(
            all_indices,
            all_values_us,
            pen="w",  # White connecting line
            symbol="o",
            symbolSize=4,
            symbolBrush="r",
            symbolPen="r",
        )

        # AutoRange calculation based only on LAST max_plot_points for consistent view
        display_data_for_range = (
            data_points[-self.max_plot_points :]
            if len(data_points) > self.max_plot_points
            else data_points
        )

        if len(display_data_for_range) > 0:
            # Extract indices and values for range calculation only
            range_indices = np.array([point[0] for point in display_data_for_range])
            range_values_us = np.array([point[1] for point in display_data_for_range])

            # Calculate proper ranges with minimal padding
            x_min, x_max = range_indices.min(), range_indices.max()
            y_min, y_max = range_values_us.min(), range_values_us.max()

            # Ensure minimum range for single-point plots
            if x_max == x_min:
                x_padding = max(1, x_min * 0.1)  # 10% of index or at least 1
                final_x_range = [x_min - x_padding, x_max + x_padding]
            else:
                x_range = x_max - x_min
                x_padding = x_range * 0.05
                final_x_range = [x_min - x_padding, x_max + x_padding]

            if y_max == y_min:
                y_padding = max(1000, y_min * 0.1)  # 10% of value or at least 1000µs
                final_y_range = [y_min - y_padding, y_max + y_padding]
            else:
                y_range = y_max - y_min
                y_padding = y_range * 0.05
                final_y_range = [y_min - y_padding, y_max + y_padding]

            # Disable automatic autoRange and set manual range
            viewbox = self.plotItem.getViewBox()
            viewbox.enableAutoRange(enable=False)  # Disable PyQtGraph's autoRange
            viewbox.setRange(xRange=final_x_range, yRange=final_y_range, padding=0)

    def get_data_in_range(self, max_points: int) -> Tuple[np.ndarray, np.ndarray]:
        """
        Legacy method - no longer needed with centralized data management
        """
        return np.array([]), np.array([])


class HistogramWidget(pg.PlotWidget):
    """A histogram widget using pyqtgraph."""

    def __init__(
        self, title: Optional[str] = None, xlabel: str = "CPM", ylabel: str = "Count"
    ):
        """
        Initialize the histogram widget.

        Args:
            title: Plot title
            xlabel: X-axis label (CPM values)
            ylabel: Y-axis label (frequency count)
        """
        super().__init__()

        self.setBackground(None)
        self.showGrid(x=True, y=True, alpha=0.3)
        self.setLabel("bottom", xlabel)
        self.setLabel("left", ylabel)
        self.setTitle(title)

        self._hist_item = None

    def update_histogram(self, data: Iterable[float], bins: int = 50):
        """
        Update the histogram with new data.

        Args:
            data: CPM values to create histogram from
            bins: Number of histogram bins
        """
        if not data:
            return

        # Calculate histogram
        hist, bin_edges = np.histogram(data, bins=bins)

        # Calculate bin centers and width
        bin_centers = (bin_edges[:-1] + bin_edges[1:]) / 2
        width = bin_edges[1] - bin_edges[0]

        # Clear previous histogram
        if self._hist_item is not None:
            self.removeItem(self._hist_item)

        # Create new histogram
        self._hist_item = pg.BarGraphItem(
            x=bin_centers,
            height=hist,
            width=width * 0.8,  # Slightly smaller bars
            brush="w",
        )
        self.addItem(self._hist_item)

        # Auto-range to fit data
        self.autoRange()<|MERGE_RESOLUTION|>--- conflicted
+++ resolved
@@ -47,7 +47,6 @@
         Initialize the plot widget.
 
         Args:
-<<<<<<< HEAD
             max_plot_points (int): Maximum number of points to display in the plot
             width (int): Width of the plot in inches
             height (int): Height of the plot in inches
@@ -57,80 +56,6 @@
             ylabel (str): Label for the y-axis
             title (str): Title of the plot
         """
-        # Debugging plot initialization
-        try:
-            Debug.info(
-                f"Initializing PlotWidget with max_points={max_plot_points}, title={title}"
-            )
-
-            # Set up the figure and axes for the plot
-            self.fig = Figure(figsize=(width / dpi, height / dpi), dpi=dpi)
-            self.axes = self.fig.add_subplot(111)
-
-            # Initialize the canvas with transparent background
-            super().__init__(self.fig)
-            # Setze den Hintergrund des Canvas auf transparent
-            self.setStyleSheet("background-color: transparent;")
-
-            # Configure plot settings
-            self.max_plot_points = max_plot_points
-            self.fontsize = fontsize
-            self.axes.tick_params(labelsize=self.fontsize)
-
-            # Initialize data arrays with pre-allocated buffers for efficiency
-            self._x_data = np.zeros(max_plot_points)
-            self._y_data = np.zeros(max_plot_points)
-            self._data_count = 0
-
-            # Set up the plot line with increased visibility
-            (self.line,) = self.axes.plot(
-                [], [], "w-", linewidth=1.5, marker="o", markersize=3
-            )
-
-            # Configure axes labels and appearance
-            self.axes.set_xlabel(xlabel, fontsize=fontsize)
-            self.axes.set_ylabel(ylabel, fontsize=fontsize)
-            self.axes.set_title(title, fontsize=fontsize + 2)
-            self.axes.grid(True, alpha=0.3)
-
-            # Make background transparent to match application theme
-            self.fig.patch.set_facecolor("none")  # Explizit transparent setzen
-            self.axes.patch.set_facecolor("none")  # Explizit transparent setzen
-            self.fig.patch.set_alpha(0.0)
-            self.axes.patch.set_alpha(0.0)
-
-            # Explicitly set clear=True for FigureCanvasQTAgg to allow transparency
-            self.fig.set_facecolor("none")
-            self.fig.tight_layout(pad=1.0)
-
-            # Axes and text in white for better visibility
-            for spine in ["top", "bottom", "left", "right"]:
-                self.axes.spines[spine].set_color("white")
-            self.axes.tick_params(colors="white")
-            self.axes.yaxis.label.set_color("white")
-            self.axes.xaxis.label.set_color("white")
-            self.axes.title.set_color("white")
-
-            # Initial plot appearance
-            # self.fig.tight_layout()
-            self.axes.autoscale(enable=True, axis="both", tight=True)
-
-            # Store plot configuration
-            self._plot_config = {"xlabel": xlabel, "ylabel": ylabel, "title": title}
-
-            Debug.info("PlotWidget initialization complete")
-        except Exception as e:
-            Debug.error(f"Error initializing PlotWidget: {e}")
-
-    def update_plot(self, new_point: Tuple[float, float]) -> None:
-=======
-            title: Plot title
-            xlabel: X-axis label
-            ylabel: Y-axis label
-            max_plot_points: Maximum number of points to display for performance
-            fontsize: Font size for labels
->>>>>>> 77f350a7
-        """
         super().__init__()
 
         self.max_plot_points = max_plot_points
@@ -147,15 +72,11 @@
         # Store config for potential future use
         self._plot_config = {"xlabel": xlabel, "ylabel": ylabel, "title": title}
 
-<<<<<<< HEAD
+
         # Redraw the canvas
         self.fig.canvas.draw()  # Use draw() instead of draw_idle() for immediate update
         self.fig.canvas.flush_events()
         self.update()  # Triggers an explicit QWidget repaint
-=======
-        # Connect to view change signals to track user interaction
-        self.plotItem.getViewBox().sigRangeChanged.connect(self._on_view_changed)
->>>>>>> 77f350a7
 
     def _on_view_changed(self):
         """Called when user pans or zooms the plot"""

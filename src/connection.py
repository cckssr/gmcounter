#!/usr/bin/env python3
# -*- coding: utf-8 -*-

<<<<<<< HEAD
from typing import Union
from PySide6.QtWidgets import QWidget  # pylint: disable=no-name-in-module
=======
import random
import time
import math
import os
from typing import Union
from threading import Thread, Event
from PySide6.QtCore import QTimer  # pylint: disable=no-name-in-module
>>>>>>> 706a2438
from PySide6.QtWidgets import (  # pylint: disable=no-name-in-module
    QWidget,
    QApplication,
    QDialog,
    QDialogButtonBox,
)
from tempfile import gettempdir
from serial.tools import list_ports
from pyqt.ui_connection import Ui_Dialog as Ui_Connection
from src.helper_classes import AlertWindow
from src.debug_utils import Debug
from src.device_manager import DeviceManager


class ConnectionWindow(QDialog):
    def __init__(
        self,
        parent: QWidget = None,
        demo_mode: bool = False,
        default_device: str = "None",
    ):
        """
        Initializes the connection window.

        Args:
            parent (QWidget, optional): Parent widget for the dialog. Defaults to None.
            demo_mode (bool, optional): If True, uses a mock port for demonstration purposes.
            default_device (str, optional): The default device to connect to. Defaults to "None".
        """
        self.device_manager = DeviceManager(status_callback=self.status_message)
        self.connection_successful = False
        self.default_device = default_device
        self.ports = []  # List to hold available ports

        # Check if demo mode is active and mock port is available
        mock_port = self.check_mock_port()
        self.demo_mode = demo_mode and mock_port is not None
        Debug.debug(f"Demo mode is {'enabled' if self.demo_mode else 'disabled'}")
        if self.demo_mode:
            self.ports.append(
                [mock_port, "Mock Device", "Virtual device for demonstration purposes"]
            )

        # Initialize parent and connection windows
        super().__init__(parent)
        self.ui = Ui_Connection()
        self.ui.setupUi(self)
        self.combo = self.ui.comboSerial  # Use the combo box from the UI
        self._update_ports()  # Initialize available ports

        # Attach functions to UI elements
        self.ui.buttonRefreshSerial.clicked.connect(self._update_ports)
        self.combo.currentIndexChanged.connect(self._update_port_description)

    def check_mock_port(self) -> Union[str, None]:
        """
        Checks if the mock virtual port is available.
        Returns:
            str: The mock port name if available, otherwise None.
        """
        path = os.path.join(gettempdir(), "virtual_serial_port.txt")
        Debug.debug(f"Checking for mock port at: {path}")
        if os.path.exists(path):
            with open(path, "r", encoding="utf-8") as f:
                port = f.read().strip()
                Debug.debug(f"Mock port found: {port}")
                return port
        return None

    def status_message(self, message, color="white"):
        """
        Updates the status message in the connection dialog.
        """
        self.ui.status_msg.setText(message)
        self.ui.status_msg.setStyleSheet(f"color: {color};")
        QApplication.processEvents()  # Process events to update UI immediately

    def _update_ports(self):
        """
        Initializes and updates the available serial ports.
        """
        # Clear existing ports
        self.ui.comboSerial.clear()
        for field in [self.ui.device_name, self.ui.device_address, self.ui.device_desc]:
            field.clear()
        if self.demo_mode:
            self.ports = self.ports[:1]  # Clear all but the mock port
        else:
            self.ports = []

        Debug.info(f"Resetting available ports to {self.ports}")

        # Get available ports
        ports = list_ports.comports()
        arduino_index = -1  # Index if the default device is found

        for i, port in enumerate(ports):
            Debug.debug(f"Found port: {port.device} - {port.description}")
            self.ports.append(
                [port.name, port.device, port.description]
            )  # Store port object for later use
            # Check if the port matches the default device
            if self.default_device in port.description and arduino_index == -1:
                arduino_index = i + int(self.demo_mode)

        Debug.debug(f"Available ports updated: {self.ports}")
        # Add ports to the combo box
        for port in self.ports:
            self.combo.addItem(port[0], port[2])

        # Setze Arduino-Port als vorausgewählt, wenn gefunden
        if arduino_index != -1:
            self.combo.setCurrentIndex(arduino_index)
            self._update_port_description()

    def _update_port_description(self):
        """
        Updates the port description based on the selected port.
        """
        index = self.combo.currentIndex()
        if index >= 0:
            port = self.ports[index]
            device = port[1]
            description = port[2]
            address = port[0]
        # If no valid index, clear the fields
        else:
            device = ""
            address = ""
            description = ""

        self.ui.device_name.setText(device)
        self.ui.device_address.setText(address)
        self.ui.device_desc.setText(description)

    def attempt_connection(self):
        """
        Attempts to connect to the selected device.

        Returns:
            tuple: (success, device_manager) - success is a boolean, device_manager is the
                  configured DeviceManager if successful, None otherwise.
        """
        port = self.combo.currentText()
        self.status_message(f"Connecting to {port}...", "blue")
        Debug.info(f"ConnectionWindow: Attempting to connect to port: {port}")

        # Check if connected
        success = self.device_manager.connect(port)

        if success:
            self.status_message(f"Successfully connected to {port}", "green")
            Debug.info(f"Successfully connected to port: {port}")
            self.connection_successful = True
            return True, self.device_manager
        else:
            Debug.error(f"Failed to connect to port: {port}")
            self.connection_successful = False
            return False, None

    def accept(self):
        """
        Called when the user clicks OK. Attempts connection before accepting.
        """
        success, _ = self.attempt_connection()

        if success:
            return super().accept()
        else:
            Debug.error(
                f"Connection attempt failed for port: {self.combo.currentText()}"
            )

            # Show error dialog with retry options
            error_msg = f"Failed to connect to {self.combo.currentText()}"
            alert = AlertWindow(
                self,
                message=f"{error_msg}\n\nPlease check if the device is connected properly and try again.",
                title="Connection Error",
                buttons=[
                    ("Retry", QDialogButtonBox.ButtonRole.ResetRole),
                    ("Select Another Port", QDialogButtonBox.ButtonRole.ActionRole),
                    ("Cancel", QDialogButtonBox.ButtonRole.RejectRole),
                ],
            )

            # Dialog anzeigen und auf Benutzeraktion warten
            result = alert.exec()

            # Benutzerentscheidung verarbeiten
            role = alert.get_clicked_role()

            if (
                role == QDialogButtonBox.ButtonRole.RejectRole
                or result == QDialog.Rejected
            ):
                # Benutzer hat "Abbrechen" gewählt oder Dialog abgebrochen
                Debug.info("User canceled connection attempt")
                return super().reject()

            elif role == QDialogButtonBox.ButtonRole.ActionRole:
                # Benutzer möchte einen anderen Port auswählen
                Debug.info("User chose to select another port")
                return False  # Dialog offen lassen

            elif role == QDialogButtonBox.ButtonRole.ResetRole:
                # Erneut mit demselben Port versuchen
                Debug.info(f"Retrying connection with port: {self.combo.currentText()}")
                return self.accept()  # Rekursiver Aufruf

            # Fallback, wenn kein Button erfasst wurde
            return False

<<<<<<< HEAD
=======

class DeviceManager:
    """
    Manages device connections and data acquisition.
    Separates hardware logic from UI components.

    Implementiert das Delegationsmuster für die Kommunikation mit dem Arduino/GM-Zähler.
    Anstatt Methoden zu duplizieren oder von Arduino zu erben, leitet dieser Manager
    alle Gerätebefehle an die entsprechende Instanz weiter.
    """

    def __init__(self, status_callback=None, data_callback=None):
        """
        Initialize the DeviceManager.

        Args:
            status_callback (Callable[[str, str, int], None], optional): Callback for status messages.
                Function that takes message text, color, and timeout.
            data_callback (Callable[[int, float], None], optional): Callback for data updates.
                Function that takes the index and value of new data points.
        """
        self.device: GMCounter  # Geräteobjekt (GMCounter)
        self.connected: bool = False
        self.port: str = "None"
        self.is_gm_counter: bool = False
        self.status_callback = status_callback
        self.data_callback = data_callback
        self.running: bool = False
        self.stop_event = Event()
        self.acquire_thread = None
        self.poll_timer = None
        self.is_fast_mode = False
        self.measurement_active = False

    def connect(self, port):
        """
        Verbindet mit dem angegebenen Geräteport und startet automatisch die Datenerfassung.
        Verbesserte Implementierung mit detaillierten Diagnosen und automatischem Thread-Start.

        Args:
            port (str): Der Port, mit dem verbunden werden soll

        Returns:
            bool: True wenn die Verbindung erfolgreich war, False sonst
        """
        self.port = port
        Debug.info(f"DeviceManager: Versuche Verbindung mit Gerät an Port: {port}")

        # Zuerst sicherstellen, dass keine aktive Datenerfassung läuft
        self.stop_acquisition()

        # Existierende Verbindungen zuerst schließen
        if hasattr(self, "device") and self.device:
            try:
                Debug.info("Schließe eventuell vorhandene Verbindung")
                self.device.close()
            except Exception as e:
                Debug.error(f"Fehler beim Schließen der vorherigen Verbindung: {e}")

        # Mock-Modus für Demonstrationszwecke
        if port == "/dev/ttymock":
            Debug.info(f"Verwende Mock-Gerät an Port: {port}")
            if self.status_callback:
                self.status_callback(f"Verbunden mit Mock-Gerät: {port}", "orange")
            self.connected = True
            self.is_gm_counter = False

            # Nicht mehr automatisch Datenerfassung starten
            return True

        try:
            # Informiere über den Verbindungsversuch
            Debug.info(f"Versuche, mit GM-Zähler am Port {port} zu verbinden...")
            if self.status_callback:
                self.status_callback(f"Verbinde mit GM-Zähler an {port}...", "blue")

            # GM-Counter ist obligatorisch, kein Fallback mehr auf einfachen Arduino
            self.device = GMCounter(port=port)
            self.is_gm_counter = True

            # Prüfe, ob die Verbindung erfolgreich war
            if self.device and self.device.connected:
                self.connected = True
                Debug.info(f"Erfolgreich mit GM-Zähler an Port {port} verbunden")

                # Hole Geräteinformationen für bessere Diagnose
                try:
                    device_info = self.device.get_information()
                    Debug.info(
                        f"GM-Zähler Version: {device_info.get('version', 'unbekannt')}"
                    )
                    Debug.info(
                        f"GM-Zähler Copyright: {device_info.get('copyright', 'unbekannt')}"
                    )

                    if self.status_callback:
                        version_text = device_info.get("version", "unbekannt")
                        self.status_callback(
                            f"GM-Zähler verbunden an {port} (Version: {version_text})",
                            "green",
                        )

                except Exception as e:
                    Debug.error(
                        f"Warnung: Geräteinformationen konnten nicht abgerufen werden: {e}"
                    )
                    if self.status_callback:
                        self.status_callback(f"GM-Zähler verbunden an {port}", "green")

                # Nicht mehr automatisch Datenerfassung starten
                return True
            else:
                Debug.error(f"GM-Zähler an {port} konnte nicht initialisiert werden")
                self.connected = False
                self.is_gm_counter = False
                if self.status_callback:
                    self.status_callback(
                        f"Konnte GM-Zähler an {port} nicht initialisieren", "red"
                    )
                return False

        except Exception as e:
            Debug.error(
                f"Fehler beim Verbinden mit Gerät an {port}: {e}", exc_info=True
            )
            self.connected = False
            self.is_gm_counter = False

            # Gib zusätzliche Informationen zum Fehler
            error_message = str(e)
            if "Permission denied" in error_message:
                error_hint = f"Fehlende Zugriffsrechte für {port}. Überprüfen Sie die Berechtigungen."
            elif "Device or resource busy" in error_message:
                error_hint = (
                    f"Port {port} wird bereits von einem anderen Programm verwendet."
                )
            elif "No such file or directory" in error_message:
                error_hint = f"Port {port} existiert nicht oder ist nicht verfügbar."
            else:
                error_hint = error_message

            if self.status_callback:
                self.status_callback(f"Verbindungsfehler: {error_hint}", "red")

            return False

    def start_acquisition(self):
        """
        Startet den Datenerfassungs-Thread.
        Verbesserte Implementierung mit mehr Sicherheitsprüfungen und Status-Updates.

        Returns:
            bool: True wenn die Datenerfassung gestartet wurde, False bei Fehlern
        """
        # Sicherheitsprüfung: Ist das Gerät verbunden?
        if not self.is_connected():
            Debug.error("Cannot start acquisition: device not connected")
            if self.status_callback:
                self.status_callback(
                    "Datenerfassung nicht möglich: Gerät nicht verbunden", "red"
                )
            return False

        # Sicherheitsprüfung: Läuft bereits ein Thread?
        if self.running and self.acquire_thread and self.acquire_thread.is_alive():
            Debug.info("Data acquisition already running")
            return True  # Bereits aktiv, kein Problem

        Debug.info("Starting data acquisition")
        self.stop_event.clear()  # Event zurücksetzen
        self.running = True

        # Thread erstellen und starten
        self.acquire_thread = Thread(
            target=self._acquisition_loop, name="DataAcquisition"
        )
        self.acquire_thread.daemon = True  # Als Daemon-Thread markieren
        self.acquire_thread.start()

        # Erfolgsstatus zurückmelden
        Debug.debug(f"Acquisition thread started: {self.acquire_thread.name}")
        if self.status_callback:
            self.status_callback("Datenerfassung gestartet", "green")
        return True

    def stop_acquisition(self):
        """
        Stoppt den Datenerfassungs-Thread sauber.
        Verbesserte Implementierung mit besserer Thread-Beendigung und Status-Feedback.

        Returns:
            bool: True wenn die Datenerfassung erfolgreich gestoppt wurde
        """
        # Wenn kein Thread läuft oder running bereits False, nichts tun
        if (
            not self.running
            or not self.acquire_thread
            or not self.acquire_thread.is_alive()
        ):
            Debug.info("No acquisition running, nothing to stop")
            return True

        Debug.info("Stopping data acquisition")
        self.running = False
        self.stop_event.set()  # Event setzen, um Thread zu benachrichtigen

        # Auf das Ende des Threads warten, mit Timeout
        if self.acquire_thread and self.acquire_thread.is_alive():
            Debug.debug(
                f"Waiting for acquisition thread to terminate: {self.acquire_thread.name}"
            )

            # Warten mit höherem Timeout für saubereres Beenden
            self.acquire_thread.join(timeout=2.0)

            # Prüfen, ob der Thread tatsächlich beendet wurde
            if self.acquire_thread.is_alive():
                Debug.info(
                    f"Acquisition thread did not terminate within timeout: {self.acquire_thread.name}"
                )
                if self.status_callback:
                    self.status_callback(
                        "Datenerfassung wurde nicht sauber beendet", "orange"
                    )
                return False

        # Thread erfolgreich beendet
        if self.status_callback:
            self.status_callback("Datenerfassung gestoppt", "blue")
        return True

    def _generate_mock_data(self, index: int) -> tuple:
        """
        Generiert Mock-Daten für den Demo-Modus mit realistischen Zufallswerten.
        Implementiert verschiedene Verteilungsmuster für ein realistischeres Demoverhalten.

        Args:
            index: Der aktuelle Index für die Callback-Funktion

        Returns:
            tuple: (neuer_index, Wartezeit) - Der inkrementierte Index und die simulierte Wartezeit
        """
        # Verschiedene Simulationsmodi für unterschiedliche Verhaltensweisen
        simulation_mode = index % 300  # Ändert das Verhalten alle 300 Datenpunkte

        if simulation_mode < 100:
            # Normaler Zufallsbereich
            base_value = random.randint(50, 150)
            value = base_value * 10  # Werte im Bereich 500-1500 μs
        elif simulation_mode < 200:
            # Sinusförmiges Muster mit Rauschen
            base_value = 100 + 50 * math.sin(index / 20)
            noise = random.randint(-20, 20)
            value = int((base_value + noise) * 10)
        else:
            # Gelegentliche Ausreißer
            if random.random() < 0.05:  # 5% Chance für Ausreißer
                value = random.randint(2000, 3000)
            else:
                value = random.randint(500, 1500)

        # Sicherstellen, dass der Wert im gültigen Bereich liegt
        value = max(50, min(3000, value))

        Debug.debug(f"Generated mock value: {value} μs")

        if self.data_callback:
            self.data_callback(index, value)

        # Simulation der Verarbeitungszeit mit realistischerer Verzögerung
        wait_time = max(0.05, (value / 10000) + random.uniform(0.01, 0.1))
        return index + 1, wait_time

    def _convert_value_if_needed(
        self, value: Union[int, float, str, None]
    ) -> Union[int, float, str, None]:
        """
        Konvertiert Zeichenketten in Zahlen, wenn nötig.
        Verbesserte Implementierung mit zusätzlicher Validierung.

        Args:
            value: Der zu konvertierende Wert

        Returns:
            Union[int, float, str, None]: Der konvertierte Wert oder der ursprüngliche Wert
        """
        if value is None:
            return None

        if isinstance(value, (int, float)):
            return value  # Bereits ein numerischer Wert, keine Konvertierung notwendig

        if isinstance(value, str):
            # Entferne Leerzeichen und ersetze Kommas durch Punkte (für deutsche Zahlenformate)
            cleaned_value = value.strip().replace(",", ".")

            try:
                # Versuche zuerst, als Integer zu konvertieren
                if "." not in cleaned_value:
                    converted = int(cleaned_value)
                else:
                    # Andernfalls als Float konvertieren
                    converted = float(cleaned_value)

                Debug.debug(
                    f"Konvertiert '{value}' zu {type(converted).__name__}: {converted}"
                )
                return converted
            except (ValueError, TypeError) as e:
                Debug.error(
                    f"Konnte Wert '{value}' nicht in eine Zahl konvertieren: {e}"
                )

        return value  # Rückgabe des Originalwerts, wenn keine Konvertierung möglich ist

    def _acquisition_loop(self):
        """
        Main acquisition loop that runs in a separate thread.
        For mock device, generates random data.
        For real device, reads from Arduino.

        Unterstützt zwei Modi:
        1. Standard-Modus: Normale Datenerfassung wie bisher für den Idle-Zustand
        2. Fast-Modus: Schnelle Zeitwert-Erfassung für Messungen mit read_time_fast

        Implementiert ein robustes Fehlerbehandlungs- und Backoff-System,
        um eine zuverlässige Datenerfassung zu gewährleisten.

        Die Schleife läuft kontinuierlich im Hintergrund und versucht automatisch,
        die Verbindung wiederherzustellen, wenn Probleme auftreten.
        """
        k = 0
        consecutive_errors = 0
        reconnect_attempts = 0
        backoff_time = 0.1  # Initial backoff time in seconds
        max_backoff_time = 5.0  # Maximum backoff time
        Debug.info("Starting data acquisition loop")

        while self.running and not self.stop_event.is_set():
            try:
                # Mock-Modus
                if self.port == "/dev/ttymock":
                    k, wait_time = self._generate_mock_data(k)
                    time.sleep(wait_time)
                    # Reset error counter in successful mock operation
                    consecutive_errors = 0
                    reconnect_attempts = 0
                    backoff_time = 0.1
                    continue

                # Prüfen der Verbindung zum Gerät mit automatischer Wiederverbindung
                if not self.monitor_connection(attempt_reconnect=True):
                    Debug.info("Gerät nicht verbunden. Warte und prüfe erneut.")
                    time.sleep(backoff_time)

                    # Nach mehreren Fehlern Auto-Reconnect versuchen
                    reconnect_attempts += 1
                    if reconnect_attempts >= 3 and reconnect_attempts % 3 == 0:
                        if self.auto_reconnect():
                            reconnect_attempts = 0
                            consecutive_errors = 0
                            backoff_time = 0.1
                    continue

                # Bei erfolgreicher Verbindung Reset der Reconnect-Versuche
                reconnect_attempts = 0

                if self.is_fast_mode:
                    # Fast-Modus: Nur Zeitmessungen mit read_time_fast
                    try:
                        # Schnelles Lesen der Zeitmessung in Mikrosekunden
                        value = self.device.read_time_fast()

                        # Callback nur wenn gültiger Wert (als Integer konvertiert)
                        if value is not None and self.data_callback:
                            try:
                                # Konvertiere zu Integer oder Float
                                if isinstance(value, str):
                                    # Versuche als Integer zu konvertieren
                                    try:
                                        time_value = int(value)
                                    except ValueError:
                                        # Falls nicht möglich, als Float versuchen
                                        try:
                                            time_value = float(value)
                                        except ValueError:
                                            Debug.error(
                                                f"Kann Wert '{value}' nicht konvertieren"
                                            )
                                            continue
                                else:
                                    time_value = value

                                # Wert an Callback übergeben
                                self.data_callback(k, time_value)
                                k += 1
                                # Reset bei erfolgreicher Datenabfrage
                                consecutive_errors = 0
                                backoff_time = 0.1
                            except (ValueError, TypeError) as e:
                                Debug.error(
                                    f"Ungültiger Zeitwert empfangen: {value}, {e}"
                                )
                    except Exception as e:
                        Debug.error(f"Fehler beim schnellen Lesen der Zeit: {e}")
                        consecutive_errors += 1
                else:
                    # Standard-Modus: Normale Datenabfrage (einmaliger Versuch)
                    data = self.device.get_data(False)

                    if data is None or not isinstance(data, dict):
                        Debug.debug(
                            "Keine gültigen Daten empfangen oder Spannung = 0, überspringe."
                        )
                        # Überspringen anstatt zu warten und erneut zu versuchen
                        continue

                    # Extrahiere den Count-Wert aus dem Dictionary
                    value = data.get("count")

                    # Callback nur wenn gültiger Wert
                    if value is not None and self.data_callback:
                        self.data_callback(k, value)
                        k += 1
                        # Reset bei erfolgreicher Datenabfrage
                        consecutive_errors = 0
                        backoff_time = 0.1

            except Exception as e:
                consecutive_errors += 1
                # Exponentielles Backoff bei wiederholten Fehlern
                backoff_time = min(max_backoff_time, backoff_time * 1.5)

                error_msg = f"Fehler in Datenerfassungsschleife: {e}"

                # Detailliertes Logging nur bei nicht zu häufigen Fehlern
                if consecutive_errors < 5 or consecutive_errors % 10 == 0:
                    Debug.error(error_msg, exc_info=True)
                    if self.status_callback:
                        self.status_callback(f"Messfehler: {e}", "red")
                else:
                    Debug.debug(
                        f"{error_msg} (wiederholter Fehler {consecutive_errors})"
                    )

                # Warten mit exponentieller Backoff-Zeit
                time.sleep(backoff_time)

                # Überprüfen, ob die Schleife fortgesetzt werden soll
                if consecutive_errors > 100:
                    Debug.critical(
                        "Zu viele Fehler in der Datenerfassungsschleife, Erfassung wird angehalten."
                    )
                    self.running = False
                    if self.status_callback:
                        self.status_callback(
                            "Datenerfassung wegen zu vieler Fehler gestoppt", "red"
                        )
                    break

        Debug.info("Acquisition loop terminated")

    def is_connected(self) -> bool:
        """
        Prüft die Verbindung zum Gerät mit detaillierten Diagnostikinformationen.

        Returns:
            bool: True, wenn das Gerät verbunden ist, False sonst

        Notes:
            Bei False gibt die Methode automatisch eine entsprechende Fehlermeldung aus.
        """
        # Mock-Geräte sind immer verbunden
        if self.port == "/dev/ttymock":
            return self.connected

        # Prüfschritte für reale Geräte
        if not self.device:
            Debug.error("Kein Gerät vorhanden")
            return False

        if not self.connected:
            Debug.error("Gerät nicht verbunden")
            return False

        if not self.is_gm_counter:
            Debug.error("Kein GM-Zähler verbunden")
            return False

        # Optional: Bei echtem Gerät kann hier eine aktive Verbindungsprüfung stattfinden
        if hasattr(self.device, "serial") and self.device.serial:
            try:
                # Prüfen, ob die serielle Verbindung noch aktiv ist
                if not self.device.serial.is_open:
                    Debug.error("Serielle Verbindung wurde getrennt")
                    self.connected = False
                    return False
            except Exception as e:
                Debug.error(f"Fehler bei der Verbindungsprüfung: {e}")
                self.connected = False
                return False

        return True

    def monitor_connection(self, attempt_reconnect=True) -> bool:
        """
        Überwacht die Verbindung zum Gerät und versucht bei Bedarf eine Wiederherstellung.
        Diese Methode wird vom Acquisition Thread aufgerufen, um die Verbindungsstabilität zu gewährleisten.

        Args:
            attempt_reconnect (bool): Ob bei unterbrochener Verbindung eine Wiederverbindung versucht werden soll

        Returns:
            bool: True wenn die Verbindung aktiv ist oder wiederhergestellt wurde, sonst False
        """
        # Mock-Geräte benötigen keine Überwachung
        if self.port == "/dev/ttymock":
            return True

        # Wenn kein Gerät existiert, können wir nichts tun
        if not hasattr(self, "device") or not self.device:
            Debug.error("Kein Gerät für Verbindungsüberwachung vorhanden")
            return False

        try:
            # Verbindung prüfen
            if not self.is_connected():
                Debug.info("Gerät nicht verbunden bei Verbindungsüberwachung")

                # Wenn Wiederverbindung nicht gewünscht, hier abbrechen
                if not attempt_reconnect:
                    return False

                # Wiederverbindung versuchen
                Debug.info("Versuche Wiederverbindung zum Gerät...")
                if hasattr(self.device, "reconnect"):
                    try:
                        # Status-Update vor dem Verbindungsversuch
                        if self.status_callback:
                            self.status_callback(
                                "Verbindung wird wiederhergestellt...", "blue"
                            )

                        reconnect_success = self.device.reconnect()
                        self.connected = reconnect_success

                        if reconnect_success:
                            Debug.info(
                                "Wiederverbindung zum Gerät erfolgreich hergestellt"
                            )
                            if self.status_callback:
                                self.status_callback(
                                    f"Verbindung wiederhergestellt zu {self.port}",
                                    "green",
                                )
                            return True
                        else:
                            Debug.error("Wiederverbindung zum Gerät fehlgeschlagen")
                            if self.status_callback:
                                self.status_callback(
                                    "Verbindung konnte nicht wiederhergestellt werden",
                                    "red",
                                )
                            return False
                    except Exception as reconnect_error:
                        Debug.error(
                            f"Fehler bei Wiederverbindungsversuch: {reconnect_error}",
                            exc_info=True,
                        )
                        if self.status_callback:
                            self.status_callback(
                                f"Wiederverbindungsfehler: {reconnect_error}", "red"
                            )
                        return False
                else:
                    Debug.error("Gerät unterstützt keine Wiederverbindung")
                    return False

            # Aktiven seriellen Port überprüfen
            if hasattr(self.device, "serial") and self.device.serial:
                try:
                    if not self.device.serial.is_open:
                        Debug.info(
                            "Serielle Verbindung ist geschlossen, versuche neu zu öffnen"
                        )
                        self.device.serial.open()
                        if self.device.serial.is_open:
                            Debug.info(
                                "Serielle Verbindung erfolgreich wieder geöffnet"
                            )
                            return True
                        else:
                            Debug.error(
                                "Konnte serielle Verbindung nicht wieder öffnen"
                            )
                            return False
                except Exception as serial_error:
                    Debug.error(
                        f"Fehler bei Überprüfung/Öffnung des seriellen Ports: {serial_error}"
                    )
                    return False

            return True  # Verbindung ist intakt

        except Exception as e:
            Debug.error(f"Fehler bei der Verbindungsüberwachung: {e}", exc_info=True)
            self.connected = False
            return False

    def auto_reconnect(self):
        """
        Versucht automatisch, die Verbindung wiederherzustellen, wenn sie unterbrochen wurde.
        Diese Methode kann vom Acquisition Thread aufgerufen werden, wenn Verbindungsprobleme erkannt werden.

        Returns:
            bool: True wenn die Wiederverbindung erfolgreich war, False sonst
        """
        if self.port == "None" or self.port == "/dev/ttymock":
            return False

        Debug.info(f"Automatische Wiederverbindung mit {self.port} wird versucht...")
        if self.status_callback:
            self.status_callback(f"Versuche Verbindung wiederherzustellen...", "blue")

        # Stop any running acquisition
        self.stop_acquisition()

        # Attempt to close any existing connection
        if hasattr(self, "device") and self.device:
            try:
                self.device.close()
            except Exception as e:
                Debug.error(f"Fehler beim Schließen der Verbindung für Reconnect: {e}")

        # Try to reconnect
        try:
            self.device = GMCounter(port=self.port)
            self.is_gm_counter = True

            if self.device and self.device.connected:
                self.connected = True
                Debug.info(f"Wiederverbindung mit {self.port} erfolgreich")

                if self.status_callback:
                    self.status_callback(f"Verbindung wiederhergestellt", "green")

                # Restart acquisition
                self.start_acquisition()
                return True
            else:
                Debug.error(
                    f"Wiederverbindung fehlgeschlagen: Gerät konnte nicht initialisiert werden"
                )
                self.connected = False
                return False

        except Exception as e:
            Debug.error(
                f"Fehler bei automatischer Wiederverbindung: {e}", exc_info=True
            )
            self.connected = False

            if self.status_callback:
                self.status_callback(f"Wiederverbindung fehlgeschlagen", "red")

            return False

    def start_standard_mode(self):
        """
        Startet den Standard-Datenerfassungsmodus mit Timer-basiertem Polling alle 0,5 Sekunden.
        Dieser Modus wird verwendet, wenn keine Messung aktiv ist.

        Returns:
            bool: True wenn der Standardmodus gestartet wurde, False bei Fehlern
        """
        # Sicherheitsprüfung: Ist das Gerät verbunden?
        if not self.is_connected():
            Debug.error("Cannot start standard mode: device not connected")
            if self.status_callback:
                self.status_callback(
                    "Standard-Datenerfassung nicht möglich: Gerät nicht verbunden",
                    "red",
                )
            return False

        # Stoppe ggf. laufende Thread-basierte Erfassung
        self.stop_acquisition()

        # Fast-Modus deaktivieren
        self.is_fast_mode = False
        self.measurement_active = False

        # Timer für regelmäßiges Polling erstellen
        if hasattr(self, "poll_timer") and self.poll_timer:
            self.poll_timer.stop()

        try:
            self.poll_timer = QTimer()
            self.poll_timer.timeout.connect(self._poll_data)
            self.poll_timer.start(500)  # 0.5 Sekunden Intervall

            Debug.info("Standard data acquisition mode started (timer-based polling)")
            if self.status_callback:
                self.status_callback("Standard-Datenerfassung gestartet", "green")
            return True
        except Exception as e:
            Debug.error(f"Error starting standard mode: {e}", exc_info=True)
            return False

    def _poll_data(self):
        """
        Timer-Callback für die Standardmodus-Datenabfrage.
        Wird alle 0,5 Sekunden aufgerufen, um Daten vom Gerät abzufragen.
        Im Standard-Modus werden die Daten nur für die Einstellungs-Anzeige verwendet,
        nicht für die Datenaufzeichnung.
        """
        if not self.is_connected():
            return

        try:
            # Mock-Modus
            if self.port == "/dev/ttymock":
                # Verwende den statischen k-Wert für die Mock-Daten
                if not hasattr(self, "_mock_k"):
                    self._mock_k = 0
                self._mock_k, _ = self._generate_mock_data(self._mock_k)
                return

            # Normaler GM-Counter-Modus
            # Es wird nur ein einziger Leseversuch gemacht
            data = self.device.get_data(False)

            # Prüfe, ob gültige Daten mit Spannung > 0 empfangen wurden
            if data and isinstance(data, dict):
                value = data.get("count")

                # Callback nur wenn gültiger Wert
                if value is not None and self.data_callback:
                    # Im Standard-Modus wird der Wert nur für die Anzeige verwendet,
                    # keine Datenaufzeichnung oder Plotting
                    self.data_callback(-1, value)  # Index -1 bedeutet "nur für Anzeige"
            else:
                Debug.debug(
                    "Keine gültigen Daten im Standard-Modus empfangen oder Spannung = 0"
                )

        except Exception as e:
            Debug.error(f"Error in data polling: {e}", exc_info=True)

    def start_fast_mode(self):
        """
        Startet den schnellen Datenerfassungsmodus mit Thread-basierter kontinuierlicher Erfassung.
        Dieser Modus wird verwendet, wenn eine Messung aktiv ist.

        Returns:
            bool: True wenn der schnelle Modus gestartet wurde, False bei Fehlern
        """
        # Sicherheitsprüfung: Ist das Gerät verbunden?
        if not self.is_connected():
            Debug.error("Cannot start fast mode: device not connected")
            if self.status_callback:
                self.status_callback(
                    "Schnelle Datenerfassung nicht möglich: Gerät nicht verbunden",
                    "red",
                )
            return False

        # Timer-basiertes Polling stoppen, falls aktiv
        if hasattr(self, "poll_timer") and self.poll_timer:
            self.poll_timer.stop()

        # Fast-Modus aktivieren
        self.is_fast_mode = True
        self.measurement_active = True

        # Thread-basierte Erfassung starten
        result = self.start_acquisition()

        if result and self.status_callback:
            self.status_callback("Schnelle Datenerfassung gestartet", "green")

        return result

    def stop_all_acquisition(self):
        """
        Stoppt alle Arten der Datenerfassung (sowohl Timer als auch Thread).

        Returns:
            bool: True wenn alle Datenerfassung erfolgreich gestoppt wurde
        """
        # Timer stoppen, falls vorhanden
        if hasattr(self, "poll_timer") and self.poll_timer:
            try:
                self.poll_timer.stop()
                Debug.info("Stopped timer-based data acquisition")
            except Exception as e:
                Debug.error(f"Error stopping timer: {e}")

        # Thread stoppen, falls vorhanden
        thread_stopped = self.stop_acquisition()

        # Modi zurücksetzen
        self.is_fast_mode = False
        self.measurement_active = False

        if self.status_callback:
            self.status_callback("Datenerfassung gestoppt", "blue")

        return thread_stopped
>>>>>>> 706a2438
<|MERGE_RESOLUTION|>--- conflicted
+++ resolved
@@ -1,18 +1,8 @@
 #!/usr/bin/env python3
 # -*- coding: utf-8 -*-
 
-<<<<<<< HEAD
 from typing import Union
 from PySide6.QtWidgets import QWidget  # pylint: disable=no-name-in-module
-=======
-import random
-import time
-import math
-import os
-from typing import Union
-from threading import Thread, Event
-from PySide6.QtCore import QTimer  # pylint: disable=no-name-in-module
->>>>>>> 706a2438
 from PySide6.QtWidgets import (  # pylint: disable=no-name-in-module
     QWidget,
     QApplication,
@@ -224,817 +214,4 @@
                 return self.accept()  # Rekursiver Aufruf
 
             # Fallback, wenn kein Button erfasst wurde
-            return False
-
-<<<<<<< HEAD
-=======
-
-class DeviceManager:
-    """
-    Manages device connections and data acquisition.
-    Separates hardware logic from UI components.
-
-    Implementiert das Delegationsmuster für die Kommunikation mit dem Arduino/GM-Zähler.
-    Anstatt Methoden zu duplizieren oder von Arduino zu erben, leitet dieser Manager
-    alle Gerätebefehle an die entsprechende Instanz weiter.
-    """
-
-    def __init__(self, status_callback=None, data_callback=None):
-        """
-        Initialize the DeviceManager.
-
-        Args:
-            status_callback (Callable[[str, str, int], None], optional): Callback for status messages.
-                Function that takes message text, color, and timeout.
-            data_callback (Callable[[int, float], None], optional): Callback for data updates.
-                Function that takes the index and value of new data points.
-        """
-        self.device: GMCounter  # Geräteobjekt (GMCounter)
-        self.connected: bool = False
-        self.port: str = "None"
-        self.is_gm_counter: bool = False
-        self.status_callback = status_callback
-        self.data_callback = data_callback
-        self.running: bool = False
-        self.stop_event = Event()
-        self.acquire_thread = None
-        self.poll_timer = None
-        self.is_fast_mode = False
-        self.measurement_active = False
-
-    def connect(self, port):
-        """
-        Verbindet mit dem angegebenen Geräteport und startet automatisch die Datenerfassung.
-        Verbesserte Implementierung mit detaillierten Diagnosen und automatischem Thread-Start.
-
-        Args:
-            port (str): Der Port, mit dem verbunden werden soll
-
-        Returns:
-            bool: True wenn die Verbindung erfolgreich war, False sonst
-        """
-        self.port = port
-        Debug.info(f"DeviceManager: Versuche Verbindung mit Gerät an Port: {port}")
-
-        # Zuerst sicherstellen, dass keine aktive Datenerfassung läuft
-        self.stop_acquisition()
-
-        # Existierende Verbindungen zuerst schließen
-        if hasattr(self, "device") and self.device:
-            try:
-                Debug.info("Schließe eventuell vorhandene Verbindung")
-                self.device.close()
-            except Exception as e:
-                Debug.error(f"Fehler beim Schließen der vorherigen Verbindung: {e}")
-
-        # Mock-Modus für Demonstrationszwecke
-        if port == "/dev/ttymock":
-            Debug.info(f"Verwende Mock-Gerät an Port: {port}")
-            if self.status_callback:
-                self.status_callback(f"Verbunden mit Mock-Gerät: {port}", "orange")
-            self.connected = True
-            self.is_gm_counter = False
-
-            # Nicht mehr automatisch Datenerfassung starten
-            return True
-
-        try:
-            # Informiere über den Verbindungsversuch
-            Debug.info(f"Versuche, mit GM-Zähler am Port {port} zu verbinden...")
-            if self.status_callback:
-                self.status_callback(f"Verbinde mit GM-Zähler an {port}...", "blue")
-
-            # GM-Counter ist obligatorisch, kein Fallback mehr auf einfachen Arduino
-            self.device = GMCounter(port=port)
-            self.is_gm_counter = True
-
-            # Prüfe, ob die Verbindung erfolgreich war
-            if self.device and self.device.connected:
-                self.connected = True
-                Debug.info(f"Erfolgreich mit GM-Zähler an Port {port} verbunden")
-
-                # Hole Geräteinformationen für bessere Diagnose
-                try:
-                    device_info = self.device.get_information()
-                    Debug.info(
-                        f"GM-Zähler Version: {device_info.get('version', 'unbekannt')}"
-                    )
-                    Debug.info(
-                        f"GM-Zähler Copyright: {device_info.get('copyright', 'unbekannt')}"
-                    )
-
-                    if self.status_callback:
-                        version_text = device_info.get("version", "unbekannt")
-                        self.status_callback(
-                            f"GM-Zähler verbunden an {port} (Version: {version_text})",
-                            "green",
-                        )
-
-                except Exception as e:
-                    Debug.error(
-                        f"Warnung: Geräteinformationen konnten nicht abgerufen werden: {e}"
-                    )
-                    if self.status_callback:
-                        self.status_callback(f"GM-Zähler verbunden an {port}", "green")
-
-                # Nicht mehr automatisch Datenerfassung starten
-                return True
-            else:
-                Debug.error(f"GM-Zähler an {port} konnte nicht initialisiert werden")
-                self.connected = False
-                self.is_gm_counter = False
-                if self.status_callback:
-                    self.status_callback(
-                        f"Konnte GM-Zähler an {port} nicht initialisieren", "red"
-                    )
-                return False
-
-        except Exception as e:
-            Debug.error(
-                f"Fehler beim Verbinden mit Gerät an {port}: {e}", exc_info=True
-            )
-            self.connected = False
-            self.is_gm_counter = False
-
-            # Gib zusätzliche Informationen zum Fehler
-            error_message = str(e)
-            if "Permission denied" in error_message:
-                error_hint = f"Fehlende Zugriffsrechte für {port}. Überprüfen Sie die Berechtigungen."
-            elif "Device or resource busy" in error_message:
-                error_hint = (
-                    f"Port {port} wird bereits von einem anderen Programm verwendet."
-                )
-            elif "No such file or directory" in error_message:
-                error_hint = f"Port {port} existiert nicht oder ist nicht verfügbar."
-            else:
-                error_hint = error_message
-
-            if self.status_callback:
-                self.status_callback(f"Verbindungsfehler: {error_hint}", "red")
-
-            return False
-
-    def start_acquisition(self):
-        """
-        Startet den Datenerfassungs-Thread.
-        Verbesserte Implementierung mit mehr Sicherheitsprüfungen und Status-Updates.
-
-        Returns:
-            bool: True wenn die Datenerfassung gestartet wurde, False bei Fehlern
-        """
-        # Sicherheitsprüfung: Ist das Gerät verbunden?
-        if not self.is_connected():
-            Debug.error("Cannot start acquisition: device not connected")
-            if self.status_callback:
-                self.status_callback(
-                    "Datenerfassung nicht möglich: Gerät nicht verbunden", "red"
-                )
-            return False
-
-        # Sicherheitsprüfung: Läuft bereits ein Thread?
-        if self.running and self.acquire_thread and self.acquire_thread.is_alive():
-            Debug.info("Data acquisition already running")
-            return True  # Bereits aktiv, kein Problem
-
-        Debug.info("Starting data acquisition")
-        self.stop_event.clear()  # Event zurücksetzen
-        self.running = True
-
-        # Thread erstellen und starten
-        self.acquire_thread = Thread(
-            target=self._acquisition_loop, name="DataAcquisition"
-        )
-        self.acquire_thread.daemon = True  # Als Daemon-Thread markieren
-        self.acquire_thread.start()
-
-        # Erfolgsstatus zurückmelden
-        Debug.debug(f"Acquisition thread started: {self.acquire_thread.name}")
-        if self.status_callback:
-            self.status_callback("Datenerfassung gestartet", "green")
-        return True
-
-    def stop_acquisition(self):
-        """
-        Stoppt den Datenerfassungs-Thread sauber.
-        Verbesserte Implementierung mit besserer Thread-Beendigung und Status-Feedback.
-
-        Returns:
-            bool: True wenn die Datenerfassung erfolgreich gestoppt wurde
-        """
-        # Wenn kein Thread läuft oder running bereits False, nichts tun
-        if (
-            not self.running
-            or not self.acquire_thread
-            or not self.acquire_thread.is_alive()
-        ):
-            Debug.info("No acquisition running, nothing to stop")
-            return True
-
-        Debug.info("Stopping data acquisition")
-        self.running = False
-        self.stop_event.set()  # Event setzen, um Thread zu benachrichtigen
-
-        # Auf das Ende des Threads warten, mit Timeout
-        if self.acquire_thread and self.acquire_thread.is_alive():
-            Debug.debug(
-                f"Waiting for acquisition thread to terminate: {self.acquire_thread.name}"
-            )
-
-            # Warten mit höherem Timeout für saubereres Beenden
-            self.acquire_thread.join(timeout=2.0)
-
-            # Prüfen, ob der Thread tatsächlich beendet wurde
-            if self.acquire_thread.is_alive():
-                Debug.info(
-                    f"Acquisition thread did not terminate within timeout: {self.acquire_thread.name}"
-                )
-                if self.status_callback:
-                    self.status_callback(
-                        "Datenerfassung wurde nicht sauber beendet", "orange"
-                    )
-                return False
-
-        # Thread erfolgreich beendet
-        if self.status_callback:
-            self.status_callback("Datenerfassung gestoppt", "blue")
-        return True
-
-    def _generate_mock_data(self, index: int) -> tuple:
-        """
-        Generiert Mock-Daten für den Demo-Modus mit realistischen Zufallswerten.
-        Implementiert verschiedene Verteilungsmuster für ein realistischeres Demoverhalten.
-
-        Args:
-            index: Der aktuelle Index für die Callback-Funktion
-
-        Returns:
-            tuple: (neuer_index, Wartezeit) - Der inkrementierte Index und die simulierte Wartezeit
-        """
-        # Verschiedene Simulationsmodi für unterschiedliche Verhaltensweisen
-        simulation_mode = index % 300  # Ändert das Verhalten alle 300 Datenpunkte
-
-        if simulation_mode < 100:
-            # Normaler Zufallsbereich
-            base_value = random.randint(50, 150)
-            value = base_value * 10  # Werte im Bereich 500-1500 μs
-        elif simulation_mode < 200:
-            # Sinusförmiges Muster mit Rauschen
-            base_value = 100 + 50 * math.sin(index / 20)
-            noise = random.randint(-20, 20)
-            value = int((base_value + noise) * 10)
-        else:
-            # Gelegentliche Ausreißer
-            if random.random() < 0.05:  # 5% Chance für Ausreißer
-                value = random.randint(2000, 3000)
-            else:
-                value = random.randint(500, 1500)
-
-        # Sicherstellen, dass der Wert im gültigen Bereich liegt
-        value = max(50, min(3000, value))
-
-        Debug.debug(f"Generated mock value: {value} μs")
-
-        if self.data_callback:
-            self.data_callback(index, value)
-
-        # Simulation der Verarbeitungszeit mit realistischerer Verzögerung
-        wait_time = max(0.05, (value / 10000) + random.uniform(0.01, 0.1))
-        return index + 1, wait_time
-
-    def _convert_value_if_needed(
-        self, value: Union[int, float, str, None]
-    ) -> Union[int, float, str, None]:
-        """
-        Konvertiert Zeichenketten in Zahlen, wenn nötig.
-        Verbesserte Implementierung mit zusätzlicher Validierung.
-
-        Args:
-            value: Der zu konvertierende Wert
-
-        Returns:
-            Union[int, float, str, None]: Der konvertierte Wert oder der ursprüngliche Wert
-        """
-        if value is None:
-            return None
-
-        if isinstance(value, (int, float)):
-            return value  # Bereits ein numerischer Wert, keine Konvertierung notwendig
-
-        if isinstance(value, str):
-            # Entferne Leerzeichen und ersetze Kommas durch Punkte (für deutsche Zahlenformate)
-            cleaned_value = value.strip().replace(",", ".")
-
-            try:
-                # Versuche zuerst, als Integer zu konvertieren
-                if "." not in cleaned_value:
-                    converted = int(cleaned_value)
-                else:
-                    # Andernfalls als Float konvertieren
-                    converted = float(cleaned_value)
-
-                Debug.debug(
-                    f"Konvertiert '{value}' zu {type(converted).__name__}: {converted}"
-                )
-                return converted
-            except (ValueError, TypeError) as e:
-                Debug.error(
-                    f"Konnte Wert '{value}' nicht in eine Zahl konvertieren: {e}"
-                )
-
-        return value  # Rückgabe des Originalwerts, wenn keine Konvertierung möglich ist
-
-    def _acquisition_loop(self):
-        """
-        Main acquisition loop that runs in a separate thread.
-        For mock device, generates random data.
-        For real device, reads from Arduino.
-
-        Unterstützt zwei Modi:
-        1. Standard-Modus: Normale Datenerfassung wie bisher für den Idle-Zustand
-        2. Fast-Modus: Schnelle Zeitwert-Erfassung für Messungen mit read_time_fast
-
-        Implementiert ein robustes Fehlerbehandlungs- und Backoff-System,
-        um eine zuverlässige Datenerfassung zu gewährleisten.
-
-        Die Schleife läuft kontinuierlich im Hintergrund und versucht automatisch,
-        die Verbindung wiederherzustellen, wenn Probleme auftreten.
-        """
-        k = 0
-        consecutive_errors = 0
-        reconnect_attempts = 0
-        backoff_time = 0.1  # Initial backoff time in seconds
-        max_backoff_time = 5.0  # Maximum backoff time
-        Debug.info("Starting data acquisition loop")
-
-        while self.running and not self.stop_event.is_set():
-            try:
-                # Mock-Modus
-                if self.port == "/dev/ttymock":
-                    k, wait_time = self._generate_mock_data(k)
-                    time.sleep(wait_time)
-                    # Reset error counter in successful mock operation
-                    consecutive_errors = 0
-                    reconnect_attempts = 0
-                    backoff_time = 0.1
-                    continue
-
-                # Prüfen der Verbindung zum Gerät mit automatischer Wiederverbindung
-                if not self.monitor_connection(attempt_reconnect=True):
-                    Debug.info("Gerät nicht verbunden. Warte und prüfe erneut.")
-                    time.sleep(backoff_time)
-
-                    # Nach mehreren Fehlern Auto-Reconnect versuchen
-                    reconnect_attempts += 1
-                    if reconnect_attempts >= 3 and reconnect_attempts % 3 == 0:
-                        if self.auto_reconnect():
-                            reconnect_attempts = 0
-                            consecutive_errors = 0
-                            backoff_time = 0.1
-                    continue
-
-                # Bei erfolgreicher Verbindung Reset der Reconnect-Versuche
-                reconnect_attempts = 0
-
-                if self.is_fast_mode:
-                    # Fast-Modus: Nur Zeitmessungen mit read_time_fast
-                    try:
-                        # Schnelles Lesen der Zeitmessung in Mikrosekunden
-                        value = self.device.read_time_fast()
-
-                        # Callback nur wenn gültiger Wert (als Integer konvertiert)
-                        if value is not None and self.data_callback:
-                            try:
-                                # Konvertiere zu Integer oder Float
-                                if isinstance(value, str):
-                                    # Versuche als Integer zu konvertieren
-                                    try:
-                                        time_value = int(value)
-                                    except ValueError:
-                                        # Falls nicht möglich, als Float versuchen
-                                        try:
-                                            time_value = float(value)
-                                        except ValueError:
-                                            Debug.error(
-                                                f"Kann Wert '{value}' nicht konvertieren"
-                                            )
-                                            continue
-                                else:
-                                    time_value = value
-
-                                # Wert an Callback übergeben
-                                self.data_callback(k, time_value)
-                                k += 1
-                                # Reset bei erfolgreicher Datenabfrage
-                                consecutive_errors = 0
-                                backoff_time = 0.1
-                            except (ValueError, TypeError) as e:
-                                Debug.error(
-                                    f"Ungültiger Zeitwert empfangen: {value}, {e}"
-                                )
-                    except Exception as e:
-                        Debug.error(f"Fehler beim schnellen Lesen der Zeit: {e}")
-                        consecutive_errors += 1
-                else:
-                    # Standard-Modus: Normale Datenabfrage (einmaliger Versuch)
-                    data = self.device.get_data(False)
-
-                    if data is None or not isinstance(data, dict):
-                        Debug.debug(
-                            "Keine gültigen Daten empfangen oder Spannung = 0, überspringe."
-                        )
-                        # Überspringen anstatt zu warten und erneut zu versuchen
-                        continue
-
-                    # Extrahiere den Count-Wert aus dem Dictionary
-                    value = data.get("count")
-
-                    # Callback nur wenn gültiger Wert
-                    if value is not None and self.data_callback:
-                        self.data_callback(k, value)
-                        k += 1
-                        # Reset bei erfolgreicher Datenabfrage
-                        consecutive_errors = 0
-                        backoff_time = 0.1
-
-            except Exception as e:
-                consecutive_errors += 1
-                # Exponentielles Backoff bei wiederholten Fehlern
-                backoff_time = min(max_backoff_time, backoff_time * 1.5)
-
-                error_msg = f"Fehler in Datenerfassungsschleife: {e}"
-
-                # Detailliertes Logging nur bei nicht zu häufigen Fehlern
-                if consecutive_errors < 5 or consecutive_errors % 10 == 0:
-                    Debug.error(error_msg, exc_info=True)
-                    if self.status_callback:
-                        self.status_callback(f"Messfehler: {e}", "red")
-                else:
-                    Debug.debug(
-                        f"{error_msg} (wiederholter Fehler {consecutive_errors})"
-                    )
-
-                # Warten mit exponentieller Backoff-Zeit
-                time.sleep(backoff_time)
-
-                # Überprüfen, ob die Schleife fortgesetzt werden soll
-                if consecutive_errors > 100:
-                    Debug.critical(
-                        "Zu viele Fehler in der Datenerfassungsschleife, Erfassung wird angehalten."
-                    )
-                    self.running = False
-                    if self.status_callback:
-                        self.status_callback(
-                            "Datenerfassung wegen zu vieler Fehler gestoppt", "red"
-                        )
-                    break
-
-        Debug.info("Acquisition loop terminated")
-
-    def is_connected(self) -> bool:
-        """
-        Prüft die Verbindung zum Gerät mit detaillierten Diagnostikinformationen.
-
-        Returns:
-            bool: True, wenn das Gerät verbunden ist, False sonst
-
-        Notes:
-            Bei False gibt die Methode automatisch eine entsprechende Fehlermeldung aus.
-        """
-        # Mock-Geräte sind immer verbunden
-        if self.port == "/dev/ttymock":
-            return self.connected
-
-        # Prüfschritte für reale Geräte
-        if not self.device:
-            Debug.error("Kein Gerät vorhanden")
-            return False
-
-        if not self.connected:
-            Debug.error("Gerät nicht verbunden")
-            return False
-
-        if not self.is_gm_counter:
-            Debug.error("Kein GM-Zähler verbunden")
-            return False
-
-        # Optional: Bei echtem Gerät kann hier eine aktive Verbindungsprüfung stattfinden
-        if hasattr(self.device, "serial") and self.device.serial:
-            try:
-                # Prüfen, ob die serielle Verbindung noch aktiv ist
-                if not self.device.serial.is_open:
-                    Debug.error("Serielle Verbindung wurde getrennt")
-                    self.connected = False
-                    return False
-            except Exception as e:
-                Debug.error(f"Fehler bei der Verbindungsprüfung: {e}")
-                self.connected = False
-                return False
-
-        return True
-
-    def monitor_connection(self, attempt_reconnect=True) -> bool:
-        """
-        Überwacht die Verbindung zum Gerät und versucht bei Bedarf eine Wiederherstellung.
-        Diese Methode wird vom Acquisition Thread aufgerufen, um die Verbindungsstabilität zu gewährleisten.
-
-        Args:
-            attempt_reconnect (bool): Ob bei unterbrochener Verbindung eine Wiederverbindung versucht werden soll
-
-        Returns:
-            bool: True wenn die Verbindung aktiv ist oder wiederhergestellt wurde, sonst False
-        """
-        # Mock-Geräte benötigen keine Überwachung
-        if self.port == "/dev/ttymock":
-            return True
-
-        # Wenn kein Gerät existiert, können wir nichts tun
-        if not hasattr(self, "device") or not self.device:
-            Debug.error("Kein Gerät für Verbindungsüberwachung vorhanden")
-            return False
-
-        try:
-            # Verbindung prüfen
-            if not self.is_connected():
-                Debug.info("Gerät nicht verbunden bei Verbindungsüberwachung")
-
-                # Wenn Wiederverbindung nicht gewünscht, hier abbrechen
-                if not attempt_reconnect:
-                    return False
-
-                # Wiederverbindung versuchen
-                Debug.info("Versuche Wiederverbindung zum Gerät...")
-                if hasattr(self.device, "reconnect"):
-                    try:
-                        # Status-Update vor dem Verbindungsversuch
-                        if self.status_callback:
-                            self.status_callback(
-                                "Verbindung wird wiederhergestellt...", "blue"
-                            )
-
-                        reconnect_success = self.device.reconnect()
-                        self.connected = reconnect_success
-
-                        if reconnect_success:
-                            Debug.info(
-                                "Wiederverbindung zum Gerät erfolgreich hergestellt"
-                            )
-                            if self.status_callback:
-                                self.status_callback(
-                                    f"Verbindung wiederhergestellt zu {self.port}",
-                                    "green",
-                                )
-                            return True
-                        else:
-                            Debug.error("Wiederverbindung zum Gerät fehlgeschlagen")
-                            if self.status_callback:
-                                self.status_callback(
-                                    "Verbindung konnte nicht wiederhergestellt werden",
-                                    "red",
-                                )
-                            return False
-                    except Exception as reconnect_error:
-                        Debug.error(
-                            f"Fehler bei Wiederverbindungsversuch: {reconnect_error}",
-                            exc_info=True,
-                        )
-                        if self.status_callback:
-                            self.status_callback(
-                                f"Wiederverbindungsfehler: {reconnect_error}", "red"
-                            )
-                        return False
-                else:
-                    Debug.error("Gerät unterstützt keine Wiederverbindung")
-                    return False
-
-            # Aktiven seriellen Port überprüfen
-            if hasattr(self.device, "serial") and self.device.serial:
-                try:
-                    if not self.device.serial.is_open:
-                        Debug.info(
-                            "Serielle Verbindung ist geschlossen, versuche neu zu öffnen"
-                        )
-                        self.device.serial.open()
-                        if self.device.serial.is_open:
-                            Debug.info(
-                                "Serielle Verbindung erfolgreich wieder geöffnet"
-                            )
-                            return True
-                        else:
-                            Debug.error(
-                                "Konnte serielle Verbindung nicht wieder öffnen"
-                            )
-                            return False
-                except Exception as serial_error:
-                    Debug.error(
-                        f"Fehler bei Überprüfung/Öffnung des seriellen Ports: {serial_error}"
-                    )
-                    return False
-
-            return True  # Verbindung ist intakt
-
-        except Exception as e:
-            Debug.error(f"Fehler bei der Verbindungsüberwachung: {e}", exc_info=True)
-            self.connected = False
-            return False
-
-    def auto_reconnect(self):
-        """
-        Versucht automatisch, die Verbindung wiederherzustellen, wenn sie unterbrochen wurde.
-        Diese Methode kann vom Acquisition Thread aufgerufen werden, wenn Verbindungsprobleme erkannt werden.
-
-        Returns:
-            bool: True wenn die Wiederverbindung erfolgreich war, False sonst
-        """
-        if self.port == "None" or self.port == "/dev/ttymock":
-            return False
-
-        Debug.info(f"Automatische Wiederverbindung mit {self.port} wird versucht...")
-        if self.status_callback:
-            self.status_callback(f"Versuche Verbindung wiederherzustellen...", "blue")
-
-        # Stop any running acquisition
-        self.stop_acquisition()
-
-        # Attempt to close any existing connection
-        if hasattr(self, "device") and self.device:
-            try:
-                self.device.close()
-            except Exception as e:
-                Debug.error(f"Fehler beim Schließen der Verbindung für Reconnect: {e}")
-
-        # Try to reconnect
-        try:
-            self.device = GMCounter(port=self.port)
-            self.is_gm_counter = True
-
-            if self.device and self.device.connected:
-                self.connected = True
-                Debug.info(f"Wiederverbindung mit {self.port} erfolgreich")
-
-                if self.status_callback:
-                    self.status_callback(f"Verbindung wiederhergestellt", "green")
-
-                # Restart acquisition
-                self.start_acquisition()
-                return True
-            else:
-                Debug.error(
-                    f"Wiederverbindung fehlgeschlagen: Gerät konnte nicht initialisiert werden"
-                )
-                self.connected = False
-                return False
-
-        except Exception as e:
-            Debug.error(
-                f"Fehler bei automatischer Wiederverbindung: {e}", exc_info=True
-            )
-            self.connected = False
-
-            if self.status_callback:
-                self.status_callback(f"Wiederverbindung fehlgeschlagen", "red")
-
-            return False
-
-    def start_standard_mode(self):
-        """
-        Startet den Standard-Datenerfassungsmodus mit Timer-basiertem Polling alle 0,5 Sekunden.
-        Dieser Modus wird verwendet, wenn keine Messung aktiv ist.
-
-        Returns:
-            bool: True wenn der Standardmodus gestartet wurde, False bei Fehlern
-        """
-        # Sicherheitsprüfung: Ist das Gerät verbunden?
-        if not self.is_connected():
-            Debug.error("Cannot start standard mode: device not connected")
-            if self.status_callback:
-                self.status_callback(
-                    "Standard-Datenerfassung nicht möglich: Gerät nicht verbunden",
-                    "red",
-                )
-            return False
-
-        # Stoppe ggf. laufende Thread-basierte Erfassung
-        self.stop_acquisition()
-
-        # Fast-Modus deaktivieren
-        self.is_fast_mode = False
-        self.measurement_active = False
-
-        # Timer für regelmäßiges Polling erstellen
-        if hasattr(self, "poll_timer") and self.poll_timer:
-            self.poll_timer.stop()
-
-        try:
-            self.poll_timer = QTimer()
-            self.poll_timer.timeout.connect(self._poll_data)
-            self.poll_timer.start(500)  # 0.5 Sekunden Intervall
-
-            Debug.info("Standard data acquisition mode started (timer-based polling)")
-            if self.status_callback:
-                self.status_callback("Standard-Datenerfassung gestartet", "green")
-            return True
-        except Exception as e:
-            Debug.error(f"Error starting standard mode: {e}", exc_info=True)
-            return False
-
-    def _poll_data(self):
-        """
-        Timer-Callback für die Standardmodus-Datenabfrage.
-        Wird alle 0,5 Sekunden aufgerufen, um Daten vom Gerät abzufragen.
-        Im Standard-Modus werden die Daten nur für die Einstellungs-Anzeige verwendet,
-        nicht für die Datenaufzeichnung.
-        """
-        if not self.is_connected():
-            return
-
-        try:
-            # Mock-Modus
-            if self.port == "/dev/ttymock":
-                # Verwende den statischen k-Wert für die Mock-Daten
-                if not hasattr(self, "_mock_k"):
-                    self._mock_k = 0
-                self._mock_k, _ = self._generate_mock_data(self._mock_k)
-                return
-
-            # Normaler GM-Counter-Modus
-            # Es wird nur ein einziger Leseversuch gemacht
-            data = self.device.get_data(False)
-
-            # Prüfe, ob gültige Daten mit Spannung > 0 empfangen wurden
-            if data and isinstance(data, dict):
-                value = data.get("count")
-
-                # Callback nur wenn gültiger Wert
-                if value is not None and self.data_callback:
-                    # Im Standard-Modus wird der Wert nur für die Anzeige verwendet,
-                    # keine Datenaufzeichnung oder Plotting
-                    self.data_callback(-1, value)  # Index -1 bedeutet "nur für Anzeige"
-            else:
-                Debug.debug(
-                    "Keine gültigen Daten im Standard-Modus empfangen oder Spannung = 0"
-                )
-
-        except Exception as e:
-            Debug.error(f"Error in data polling: {e}", exc_info=True)
-
-    def start_fast_mode(self):
-        """
-        Startet den schnellen Datenerfassungsmodus mit Thread-basierter kontinuierlicher Erfassung.
-        Dieser Modus wird verwendet, wenn eine Messung aktiv ist.
-
-        Returns:
-            bool: True wenn der schnelle Modus gestartet wurde, False bei Fehlern
-        """
-        # Sicherheitsprüfung: Ist das Gerät verbunden?
-        if not self.is_connected():
-            Debug.error("Cannot start fast mode: device not connected")
-            if self.status_callback:
-                self.status_callback(
-                    "Schnelle Datenerfassung nicht möglich: Gerät nicht verbunden",
-                    "red",
-                )
-            return False
-
-        # Timer-basiertes Polling stoppen, falls aktiv
-        if hasattr(self, "poll_timer") and self.poll_timer:
-            self.poll_timer.stop()
-
-        # Fast-Modus aktivieren
-        self.is_fast_mode = True
-        self.measurement_active = True
-
-        # Thread-basierte Erfassung starten
-        result = self.start_acquisition()
-
-        if result and self.status_callback:
-            self.status_callback("Schnelle Datenerfassung gestartet", "green")
-
-        return result
-
-    def stop_all_acquisition(self):
-        """
-        Stoppt alle Arten der Datenerfassung (sowohl Timer als auch Thread).
-
-        Returns:
-            bool: True wenn alle Datenerfassung erfolgreich gestoppt wurde
-        """
-        # Timer stoppen, falls vorhanden
-        if hasattr(self, "poll_timer") and self.poll_timer:
-            try:
-                self.poll_timer.stop()
-                Debug.info("Stopped timer-based data acquisition")
-            except Exception as e:
-                Debug.error(f"Error stopping timer: {e}")
-
-        # Thread stoppen, falls vorhanden
-        thread_stopped = self.stop_acquisition()
-
-        # Modi zurücksetzen
-        self.is_fast_mode = False
-        self.measurement_active = False
-
-        if self.status_callback:
-            self.status_callback("Datenerfassung gestoppt", "blue")
-
-        return thread_stopped
->>>>>>> 706a2438
+            return False